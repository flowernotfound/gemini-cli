/**
 * @license
 * Copyright 2025 Google LLC
 * SPDX-License-Identifier: Apache-2.0
 */

import { useCallback, useEffect, useMemo, useState, useRef } from 'react';
import {
  Box,
  type DOMElement,
  measureElement,
  Static,
  Text,
  useStdin,
  useStdout,
} from 'ink';
import {
  StreamingState,
  type HistoryItem,
  MessageType,
  ToolCallStatus,
  type HistoryItemWithoutId,
} from './types.js';
import { useTerminalSize } from './hooks/useTerminalSize.js';
import { useGeminiStream } from './hooks/useGeminiStream.js';
import { useLoadingIndicator } from './hooks/useLoadingIndicator.js';
import { useThemeCommand } from './hooks/useThemeCommand.js';
import { useAuthCommand } from './hooks/useAuthCommand.js';
import { useFolderTrust } from './hooks/useFolderTrust.js';
import { useEditorSettings } from './hooks/useEditorSettings.js';
import { useSlashCommandProcessor } from './hooks/slashCommandProcessor.js';
import { useAutoAcceptIndicator } from './hooks/useAutoAcceptIndicator.js';
import { useMessageQueue } from './hooks/useMessageQueue.js';
import { useConsoleMessages } from './hooks/useConsoleMessages.js';
import { Header } from './components/Header.js';
import { LoadingIndicator } from './components/LoadingIndicator.js';
import { AutoAcceptIndicator } from './components/AutoAcceptIndicator.js';
import { ShellModeIndicator } from './components/ShellModeIndicator.js';
import { InputPrompt } from './components/InputPrompt.js';
import { Footer } from './components/Footer.js';
import { ThemeDialog } from './components/ThemeDialog.js';
import { AuthDialog } from './components/AuthDialog.js';
import { AuthInProgress } from './components/AuthInProgress.js';
import { EditorSettingsDialog } from './components/EditorSettingsDialog.js';
import { FolderTrustDialog } from './components/FolderTrustDialog.js';
import { ShellConfirmationDialog } from './components/ShellConfirmationDialog.js';
import { RadioButtonSelect } from './components/shared/RadioButtonSelect.js';
import { Colors } from './colors.js';
import { loadHierarchicalGeminiMemory } from '../config/config.js';
import type { LoadedSettings } from '../config/settings.js';
import { SettingScope } from '../config/settings.js';
import { Tips } from './components/Tips.js';
import { ConsolePatcher } from './utils/ConsolePatcher.js';
import { registerCleanup } from '../utils/cleanup.js';
import { DetailedMessagesDisplay } from './components/DetailedMessagesDisplay.js';
import { HistoryItemDisplay } from './components/HistoryItemDisplay.js';
import { ContextSummaryDisplay } from './components/ContextSummaryDisplay.js';
import { useHistory } from './hooks/useHistoryManager.js';
import { useInputHistoryStore } from './hooks/useInputHistoryStore.js';
import process from 'node:process';
import type { EditorType, Config, IdeContext } from '@google/gemini-cli-core';
import {
  ApprovalMode,
  getAllGeminiMdFilenames,
  isEditorAvailable,
  getErrorMessage,
  AuthType,
  logFlashFallback,
  FlashFallbackEvent,
  ideContext,
  isProQuotaExceededError,
  isGenericQuotaExceededError,
  UserTierId,
  DEFAULT_GEMINI_FLASH_MODEL,
} from '@google/gemini-cli-core';
import type { IdeIntegrationNudgeResult } from './IdeIntegrationNudge.js';
import { IdeIntegrationNudge } from './IdeIntegrationNudge.js';
import { validateAuthMethod } from '../config/auth.js';
import { useLogger } from './hooks/useLogger.js';
import { StreamingContext } from './contexts/StreamingContext.js';
import {
  SessionStatsProvider,
  useSessionStats,
} from './contexts/SessionContext.js';
import { useGitBranchName } from './hooks/useGitBranchName.js';
import { useFocus } from './hooks/useFocus.js';
import { useBracketedPaste } from './hooks/useBracketedPaste.js';
import { useTextBuffer } from './components/shared/text-buffer.js';
import { useVimMode, VimModeProvider } from './contexts/VimModeContext.js';
import { useVim } from './hooks/vim.js';
import type { Key } from './hooks/useKeypress.js';
import { useKeypress } from './hooks/useKeypress.js';
import { KeypressProvider } from './contexts/KeypressContext.js';
import { useKittyKeyboardProtocol } from './hooks/useKittyKeyboardProtocol.js';
import { keyMatchers, Command } from './keyMatchers.js';
import * as fs from 'node:fs';
import { UpdateNotification } from './components/UpdateNotification.js';
import type { UpdateObject } from './utils/updateCheck.js';
import ansiEscapes from 'ansi-escapes';
import { OverflowProvider } from './contexts/OverflowContext.js';
import { ShowMoreLines } from './components/ShowMoreLines.js';
import { PrivacyNotice } from './privacy/PrivacyNotice.js';
import { useSettingsCommand } from './hooks/useSettingsCommand.js';
import { SettingsDialog } from './components/SettingsDialog.js';
import { ProQuotaDialog } from './components/ProQuotaDialog.js';
import { setUpdateHandler } from '../utils/handleAutoUpdate.js';
import { appEvents, AppEvent } from '../utils/events.js';
import { isNarrowWidth } from './utils/isNarrowWidth.js';
import { useWorkspaceMigration } from './hooks/useWorkspaceMigration.js';
import { WorkspaceMigrationDialog } from './components/WorkspaceMigrationDialog.js';
import { isWorkspaceTrusted } from '../config/trustedFolders.js';

const CTRL_EXIT_PROMPT_DURATION_MS = 1000;
// Maximum number of queued messages to display in UI to prevent performance issues
const MAX_DISPLAYED_QUEUED_MESSAGES = 3;

interface AppProps {
  config: Config;
  settings: LoadedSettings;
  startupWarnings?: string[];
  version: string;
}

function isToolExecuting(pendingHistoryItems: HistoryItemWithoutId[]) {
  return pendingHistoryItems.some((item) => {
    if (item && item.type === 'tool_group') {
      return item.tools.some(
        (tool) => ToolCallStatus.Executing === tool.status,
      );
    }
    return false;
  });
}

export const AppWrapper = (props: AppProps) => {
  const kittyProtocolStatus = useKittyKeyboardProtocol();
  return (
    <KeypressProvider
      kittyProtocolEnabled={kittyProtocolStatus.enabled}
      config={props.config}
      debugKeystrokeLogging={
        props.settings.merged.general?.debugKeystrokeLogging
      }
    >
      <SessionStatsProvider>
        <VimModeProvider settings={props.settings}>
          <App {...props} />
        </VimModeProvider>
      </SessionStatsProvider>
    </KeypressProvider>
  );
};

const App = ({ config, settings, startupWarnings = [], version }: AppProps) => {
  const isFocused = useFocus();
  useBracketedPaste();
  const [updateInfo, setUpdateInfo] = useState<UpdateObject | null>(null);
  const { stdout } = useStdout();
  const nightly = version.includes('nightly');
  const { history, addItem, clearItems, loadHistory } = useHistory();

  const [idePromptAnswered, setIdePromptAnswered] = useState(false);
  const currentIDE = config.getIdeClient().getCurrentIde();
  useEffect(() => {
    registerCleanup(() => config.getIdeClient().disconnect());
  }, [config]);
  const shouldShowIdePrompt =
    currentIDE &&
    !config.getIdeMode() &&
    !settings.merged.ide?.hasSeenNudge &&
    !idePromptAnswered;

  useEffect(() => {
    const cleanup = setUpdateHandler(addItem, setUpdateInfo);
    return cleanup;
  }, [addItem]);

  const {
    consoleMessages,
    handleNewMessage,
    clearConsoleMessages: clearConsoleMessagesState,
  } = useConsoleMessages();

  useEffect(() => {
    const consolePatcher = new ConsolePatcher({
      onNewMessage: handleNewMessage,
      debugMode: config.getDebugMode(),
    });
    consolePatcher.patch();
    registerCleanup(consolePatcher.cleanup);
  }, [handleNewMessage, config]);

  const { stats: sessionStats } = useSessionStats();
  const [staticNeedsRefresh, setStaticNeedsRefresh] = useState(false);
  const [staticKey, setStaticKey] = useState(0);
  const refreshStatic = useCallback(() => {
    stdout.write(ansiEscapes.clearTerminal);
    setStaticKey((prev) => prev + 1);
  }, [setStaticKey, stdout]);

  const [geminiMdFileCount, setGeminiMdFileCount] = useState<number>(0);
  const [debugMessage, setDebugMessage] = useState<string>('');
  const [themeError, setThemeError] = useState<string | null>(null);
  const [authError, setAuthError] = useState<string | null>(null);
  const [editorError, setEditorError] = useState<string | null>(null);
  const [footerHeight, setFooterHeight] = useState<number>(0);
  const [corgiMode, setCorgiMode] = useState(false);
  const [isTrustedFolderState, setIsTrustedFolder] = useState(
    isWorkspaceTrusted(settings.merged),
  );
  const [currentModel, setCurrentModel] = useState(config.getModel());
  const [shellModeActive, setShellModeActive] = useState(false);
  const [showErrorDetails, setShowErrorDetails] = useState<boolean>(false);
  const [showToolDescriptions, setShowToolDescriptions] =
    useState<boolean>(false);

  const [ctrlCPressedOnce, setCtrlCPressedOnce] = useState(false);
  const [quittingMessages, setQuittingMessages] = useState<
    HistoryItem[] | null
  >(null);
  const ctrlCTimerRef = useRef<NodeJS.Timeout | null>(null);
  const [ctrlDPressedOnce, setCtrlDPressedOnce] = useState(false);
  const ctrlDTimerRef = useRef<NodeJS.Timeout | null>(null);
  const [constrainHeight, setConstrainHeight] = useState<boolean>(true);
  const [showPrivacyNotice, setShowPrivacyNotice] = useState<boolean>(false);
  const [modelSwitchedFromQuotaError, setModelSwitchedFromQuotaError] =
    useState<boolean>(false);
  const [userTier, setUserTier] = useState<UserTierId | undefined>(undefined);
  const [ideContextState, setIdeContextState] = useState<
    IdeContext | undefined
  >();
  const [showEscapePrompt, setShowEscapePrompt] = useState(false);
  const [isProcessing, setIsProcessing] = useState<boolean>(false);

  const {
    showWorkspaceMigrationDialog,
    workspaceExtensions,
    onWorkspaceMigrationDialogOpen,
    onWorkspaceMigrationDialogClose,
  } = useWorkspaceMigration(settings);

  const [isProQuotaDialogOpen, setIsProQuotaDialogOpen] = useState(false);
  const [proQuotaDialogResolver, setProQuotaDialogResolver] = useState<
    ((value: boolean) => void) | null
  >(null);

  useEffect(() => {
    const unsubscribe = ideContext.subscribeToIdeContext(setIdeContextState);
    // Set the initial value
    setIdeContextState(ideContext.getIdeContext());
    return unsubscribe;
  }, []);

  useEffect(() => {
    const openDebugConsole = () => {
      setShowErrorDetails(true);
      setConstrainHeight(false); // Make sure the user sees the full message.
    };
    appEvents.on(AppEvent.OpenDebugConsole, openDebugConsole);

    const logErrorHandler = (errorMessage: unknown) => {
      handleNewMessage({
        type: 'error',
        content: String(errorMessage),
        count: 1,
      });
    };
    appEvents.on(AppEvent.LogError, logErrorHandler);

    return () => {
      appEvents.off(AppEvent.OpenDebugConsole, openDebugConsole);
      appEvents.off(AppEvent.LogError, logErrorHandler);
    };
  }, [handleNewMessage]);

  const openPrivacyNotice = useCallback(() => {
    setShowPrivacyNotice(true);
  }, []);

  const handleEscapePromptChange = useCallback((showPrompt: boolean) => {
    setShowEscapePrompt(showPrompt);
  }, []);

  const initialPromptSubmitted = useRef(false);

  const errorCount = useMemo(
    () =>
      consoleMessages
        .filter((msg) => msg.type === 'error')
        .reduce((total, msg) => total + msg.count, 0),
    [consoleMessages],
  );

  const {
    isThemeDialogOpen,
    openThemeDialog,
    handleThemeSelect,
    handleThemeHighlight,
  } = useThemeCommand(settings, setThemeError, addItem);

  const { isSettingsDialogOpen, openSettingsDialog, closeSettingsDialog } =
    useSettingsCommand();

  const { isFolderTrustDialogOpen, handleFolderTrustSelect, isRestarting } =
    useFolderTrust(settings, setIsTrustedFolder);

  const {
    isAuthDialogOpen,
    openAuthDialog,
    handleAuthSelect,
    isAuthenticating,
    cancelAuthentication,
  } = useAuthCommand(settings, setAuthError, config);

  useEffect(() => {
    if (
      settings.merged.security?.auth?.selectedType &&
      !settings.merged.security?.auth?.useExternal
    ) {
      const error = validateAuthMethod(
        settings.merged.security.auth.selectedType,
      );
      if (error) {
        setAuthError(error);
        openAuthDialog();
      }
    }
  }, [
    settings.merged.security?.auth?.selectedType,
    settings.merged.security?.auth?.useExternal,
    openAuthDialog,
    setAuthError,
  ]);

  // Sync user tier from config when authentication changes
  useEffect(() => {
    // Only sync when not currently authenticating
    if (!isAuthenticating) {
      setUserTier(config.getGeminiClient()?.getUserTier());
    }
  }, [config, isAuthenticating]);

  const {
    isEditorDialogOpen,
    openEditorDialog,
    handleEditorSelect,
    exitEditorDialog,
  } = useEditorSettings(settings, setEditorError, addItem);

  const toggleCorgiMode = useCallback(() => {
    setCorgiMode((prev) => !prev);
  }, []);

  const performMemoryRefresh = useCallback(async () => {
    addItem(
      {
        type: MessageType.INFO,
        text: 'Refreshing hierarchical memory (GEMINI.md or other context files)...',
      },
      Date.now(),
    );
    try {
      const { memoryContent, fileCount } = await loadHierarchicalGeminiMemory(
        process.cwd(),
        settings.merged.context?.loadMemoryFromIncludeDirectories
          ? config.getWorkspaceContext().getDirectories()
          : [],
        config.getDebugMode(),
        config.getFileService(),
        settings.merged,
        config.getExtensionContextFilePaths(),
        settings.merged.context?.importFormat || 'tree', // Use setting or default to 'tree'
        config.getFileFilteringOptions(),
      );

      config.setUserMemory(memoryContent);
      config.setGeminiMdFileCount(fileCount);
      setGeminiMdFileCount(fileCount);

      addItem(
        {
          type: MessageType.INFO,
          text: `Memory refreshed successfully. ${memoryContent.length > 0 ? `Loaded ${memoryContent.length} characters from ${fileCount} file(s).` : 'No memory content found.'}`,
        },
        Date.now(),
      );
      if (config.getDebugMode()) {
        console.log(
          `[DEBUG] Refreshed memory content in config: ${memoryContent.substring(0, 200)}...`,
        );
      }
    } catch (error) {
      const errorMessage = getErrorMessage(error);
      addItem(
        {
          type: MessageType.ERROR,
          text: `Error refreshing memory: ${errorMessage}`,
        },
        Date.now(),
      );
      console.error('Error refreshing memory:', error);
    }
  }, [config, addItem, settings.merged]);

  // Watch for model changes (e.g., from Flash fallback)
  useEffect(() => {
    const checkModelChange = () => {
      const configModel = config.getModel();
      if (configModel !== currentModel) {
        setCurrentModel(configModel);
      }
    };

    // Check immediately and then periodically
    checkModelChange();
    const interval = setInterval(checkModelChange, 1000); // Check every second

    return () => clearInterval(interval);
  }, [config, currentModel]);

  // Set up Flash fallback handler
  useEffect(() => {
    const flashFallbackHandler = async (
      currentModel: string,
      fallbackModel: string,
      error?: unknown,
    ): Promise<boolean> => {
      // Check if we've already switched to the fallback model
      if (config.isInFallbackMode()) {
        // If we're already in fallback mode, don't show the dialog again
        return false;
      }

      let message: string;

      if (
        config.getContentGeneratorConfig().authType ===
        AuthType.LOGIN_WITH_GOOGLE
      ) {
        // Use actual user tier if available; otherwise, default to FREE tier behavior (safe default)
        const isPaidTier =
          userTier === UserTierId.LEGACY || userTier === UserTierId.STANDARD;

        // Check if this is a Pro quota exceeded error
        if (error && isProQuotaExceededError(error)) {
          if (isPaidTier) {
            message = `⚡ You have reached your daily ${currentModel} quota limit.
⚡ You can choose to authenticate with a paid API key or continue with the fallback model.
⚡ To continue accessing the ${currentModel} model today, consider using /auth to switch to using a paid API key from AI Studio at https://aistudio.google.com/apikey`;
          } else {
            message = `⚡ You have reached your daily ${currentModel} quota limit.
⚡ You can choose to authenticate with a paid API key or continue with the fallback model.
⚡ To increase your limits, upgrade to a Gemini Code Assist Standard or Enterprise plan with higher limits at https://goo.gle/set-up-gemini-code-assist
⚡ Or you can utilize a Gemini API Key. See: https://goo.gle/gemini-cli-docs-auth#gemini-api-key
⚡ You can switch authentication methods by typing /auth`;
          }
        } else if (error && isGenericQuotaExceededError(error)) {
          if (isPaidTier) {
            message = `⚡ You have reached your daily quota limit.
⚡ Automatically switching from ${currentModel} to ${fallbackModel} for the remainder of this session.
⚡ To continue accessing the ${currentModel} model today, consider using /auth to switch to using a paid API key from AI Studio at https://aistudio.google.com/apikey`;
          } else {
            message = `⚡ You have reached your daily quota limit.
⚡ Automatically switching from ${currentModel} to ${fallbackModel} for the remainder of this session.
⚡ To increase your limits, upgrade to a Gemini Code Assist Standard or Enterprise plan with higher limits at https://goo.gle/set-up-gemini-code-assist
⚡ Or you can utilize a Gemini API Key. See: https://goo.gle/gemini-cli-docs-auth#gemini-api-key
⚡ You can switch authentication methods by typing /auth`;
          }
        } else {
          if (isPaidTier) {
            // Default fallback message for other cases (like consecutive 429s)
            message = `⚡ Automatically switching from ${currentModel} to ${fallbackModel} for faster responses for the remainder of this session.
⚡ Possible reasons for this are that you have received multiple consecutive capacity errors or you have reached your daily ${currentModel} quota limit
⚡ To continue accessing the ${currentModel} model today, consider using /auth to switch to using a paid API key from AI Studio at https://aistudio.google.com/apikey`;
          } else {
            // Default fallback message for other cases (like consecutive 429s)
            message = `⚡ Automatically switching from ${currentModel} to ${fallbackModel} for faster responses for the remainder of this session.
⚡ Possible reasons for this are that you have received multiple consecutive capacity errors or you have reached your daily ${currentModel} quota limit
⚡ To increase your limits, upgrade to a Gemini Code Assist Standard or Enterprise plan with higher limits at https://goo.gle/set-up-gemini-code-assist
⚡ Or you can utilize a Gemini API Key. See: https://goo.gle/gemini-cli-docs-auth#gemini-api-key
⚡ You can switch authentication methods by typing /auth`;
          }
        }

        // Add message to UI history
        addItem(
          {
            type: MessageType.INFO,
            text: message,
          },
          Date.now(),
        );

        // For Pro quota errors, show the dialog and wait for user's choice
        if (error && isProQuotaExceededError(error)) {
          // Set the flag to prevent tool continuation
          setModelSwitchedFromQuotaError(true);
          // Set global quota error flag to prevent Flash model calls
          config.setQuotaErrorOccurred(true);

          // Show the ProQuotaDialog and wait for user's choice
          const shouldContinueWithFallback = await new Promise<boolean>(
            (resolve) => {
              setIsProQuotaDialogOpen(true);
              setProQuotaDialogResolver(() => resolve);
            },
          );

          // If user chose to continue with fallback, we don't need to stop the current prompt
          if (shouldContinueWithFallback) {
            // Switch to fallback model for future use
            config.setModel(fallbackModel);
            config.setFallbackMode(true);
            logFlashFallback(
              config,
              new FlashFallbackEvent(
                config.getContentGeneratorConfig().authType!,
              ),
            );
            return true; // Continue with current prompt using fallback model
          }

          // If user chose to authenticate, stop current prompt
          return false;
        }

        // For other quota errors, automatically switch to fallback model
        // Set the flag to prevent tool continuation
        setModelSwitchedFromQuotaError(true);
        // Set global quota error flag to prevent Flash model calls
        config.setQuotaErrorOccurred(true);
      }

      // Switch model for future use but return false to stop current retry
      config.setModel(fallbackModel);
      config.setFallbackMode(true);
      logFlashFallback(
        config,
        new FlashFallbackEvent(config.getContentGeneratorConfig().authType!),
      );
      return false; // Don't continue with current prompt
    };

    config.setFlashFallbackHandler(flashFallbackHandler);
  }, [config, addItem, userTier]);

  // Terminal and UI setup
  const { rows: terminalHeight, columns: terminalWidth } = useTerminalSize();
  const isNarrow = isNarrowWidth(terminalWidth);
  const { stdin, setRawMode } = useStdin();
  const isInitialMount = useRef(true);

  const widthFraction = 0.9;
  const inputWidth = Math.max(
    20,
    Math.floor(terminalWidth * widthFraction) - 3,
  );
  const suggestionsWidth = Math.max(20, Math.floor(terminalWidth * 0.8));

  // Utility callbacks
  const isValidPath = useCallback((filePath: string): boolean => {
    try {
      return fs.existsSync(filePath) && fs.statSync(filePath).isFile();
    } catch (_e) {
      return false;
    }
  }, []);

  const getPreferredEditor = useCallback(() => {
    const editorType = settings.merged.general?.preferredEditor;
    const isValidEditor = isEditorAvailable(editorType);
    if (!isValidEditor) {
      openEditorDialog();
      return;
    }
    return editorType as EditorType;
  }, [settings, openEditorDialog]);

  const onAuthError = useCallback(() => {
    setAuthError('reauth required');
    openAuthDialog();
  }, [openAuthDialog, setAuthError]);

  // Core hooks and processors
  const {
    vimEnabled: vimModeEnabled,
    vimMode,
    toggleVimEnabled,
  } = useVimMode();

  const {
    handleSlashCommand,
    slashCommands,
    pendingHistoryItems: pendingSlashCommandHistoryItems,
    commandContext,
    shellConfirmationRequest,
    confirmationRequest,
  } = useSlashCommandProcessor(
    config,
    settings,
    addItem,
    clearItems,
    loadHistory,
    refreshStatic,
    setDebugMessage,
    openThemeDialog,
    openAuthDialog,
    openEditorDialog,
    toggleCorgiMode,
    setQuittingMessages,
    openPrivacyNotice,
    openSettingsDialog,
    toggleVimEnabled,
    setIsProcessing,
    setGeminiMdFileCount,
  );

  const buffer = useTextBuffer({
    initialText: '',
    viewport: { height: 10, width: inputWidth },
    stdin,
    setRawMode,
    isValidPath,
    shellModeActive,
  });

  // Independent input history management (unaffected by /clear)
  const inputHistoryStore = useInputHistoryStore();

  // Stable reference for cancel handler to avoid circular dependency
  const cancelHandlerRef = useRef<() => void>(() => {});

  const {
    streamingState,
    submitQuery,
    initError,
    pendingHistoryItems: pendingGeminiHistoryItems,
    thought,
    cancelOngoingRequest,
  } = useGeminiStream(
    config.getGeminiClient(),
    history,
    addItem,
    config,
    settings,
    setDebugMessage,
    handleSlashCommand,
    shellModeActive,
    getPreferredEditor,
    onAuthError,
    performMemoryRefresh,
    modelSwitchedFromQuotaError,
    setModelSwitchedFromQuotaError,
    refreshStatic,
    () => cancelHandlerRef.current(),
  );

  const pendingHistoryItems = useMemo(
    () => [...pendingSlashCommandHistoryItems, ...pendingGeminiHistoryItems],
    [pendingSlashCommandHistoryItems, pendingGeminiHistoryItems],
  );

  // Message queue for handling input during streaming
  const { messageQueue, addMessage, clearQueue, getQueuedMessagesText } =
    useMessageQueue({
      streamingState,
      submitQuery,
    });

  // Update the cancel handler with message queue support
  cancelHandlerRef.current = useCallback(() => {
<<<<<<< HEAD
    const lastUserMessage = inputHistoryStore.inputHistory.at(-1);
=======
    if (isToolExecuting(pendingHistoryItems)) {
      buffer.setText(''); // Just clear the prompt
      return;
    }

    const lastUserMessage = userMessages.at(-1);
>>>>>>> af6a792c
    let textToSet = lastUserMessage || '';

    // Append queued messages if any exist
    const queuedText = getQueuedMessagesText();
    if (queuedText) {
      textToSet = textToSet ? `${textToSet}\n\n${queuedText}` : queuedText;
      clearQueue();
    }

    if (textToSet) {
      buffer.setText(textToSet);
    }
  }, [
    buffer,
<<<<<<< HEAD
    inputHistoryStore.inputHistory,
    getQueuedMessagesText,
    clearQueue,
=======
    userMessages,
    getQueuedMessagesText,
    clearQueue,
    pendingHistoryItems,
>>>>>>> af6a792c
  ]);

  // Input handling - queue messages for processing
  const handleFinalSubmit = useCallback(
    (submittedValue: string) => {
      const trimmedValue = submittedValue.trim();
      if (trimmedValue.length > 0) {
        // Add to independent input history
        inputHistoryStore.addInput(trimmedValue);
      }
      // Always add to message queue
      addMessage(submittedValue);
    },
    [addMessage, inputHistoryStore],
  );

  const handleIdePromptComplete = useCallback(
    (result: IdeIntegrationNudgeResult) => {
      if (result.userSelection === 'yes') {
        if (result.isExtensionPreInstalled) {
          handleSlashCommand('/ide enable');
        } else {
          handleSlashCommand('/ide install');
        }
        settings.setValue(
          SettingScope.User,
          'hasSeenIdeIntegrationNudge',
          true,
        );
      } else if (result.userSelection === 'dismiss') {
        settings.setValue(
          SettingScope.User,
          'hasSeenIdeIntegrationNudge',
          true,
        );
      }
      setIdePromptAnswered(true);
    },
    [handleSlashCommand, settings],
  );

  const { handleInput: vimHandleInput } = useVim(buffer, handleFinalSubmit);

  const { elapsedTime, currentLoadingPhrase } =
    useLoadingIndicator(streamingState);
  const showAutoAcceptIndicator = useAutoAcceptIndicator({ config, addItem });

  const handleExit = useCallback(
    (
      pressedOnce: boolean,
      setPressedOnce: (value: boolean) => void,
      timerRef: ReturnType<typeof useRef<NodeJS.Timeout | null>>,
    ) => {
      if (pressedOnce) {
        if (timerRef.current) {
          clearTimeout(timerRef.current);
        }
        // Directly invoke the central command handler.
        handleSlashCommand('/quit');
      } else {
        setPressedOnce(true);
        timerRef.current = setTimeout(() => {
          setPressedOnce(false);
          timerRef.current = null;
        }, CTRL_EXIT_PROMPT_DURATION_MS);
      }
    },
    [handleSlashCommand],
  );

  const handleGlobalKeypress = useCallback(
    (key: Key) => {
      // Debug log keystrokes if enabled
      if (settings.merged.general?.debugKeystrokeLogging) {
        console.log('[DEBUG] Keystroke:', JSON.stringify(key));
      }

      let enteringConstrainHeightMode = false;
      if (!constrainHeight) {
        enteringConstrainHeightMode = true;
        setConstrainHeight(true);
      }

      if (keyMatchers[Command.SHOW_ERROR_DETAILS](key)) {
        setShowErrorDetails((prev) => !prev);
      } else if (keyMatchers[Command.TOGGLE_TOOL_DESCRIPTIONS](key)) {
        const newValue = !showToolDescriptions;
        setShowToolDescriptions(newValue);

        const mcpServers = config.getMcpServers();
        if (Object.keys(mcpServers || {}).length > 0) {
          handleSlashCommand(newValue ? '/mcp desc' : '/mcp nodesc');
        }
      } else if (
        keyMatchers[Command.TOGGLE_IDE_CONTEXT_DETAIL](key) &&
        config.getIdeMode() &&
        ideContextState
      ) {
        // Show IDE status when in IDE mode and context is available.
        handleSlashCommand('/ide status');
      } else if (keyMatchers[Command.QUIT](key)) {
        // When authenticating, let AuthInProgress component handle Ctrl+C.
        if (isAuthenticating) {
          return;
        }
        if (!ctrlCPressedOnce) {
          cancelOngoingRequest?.();
        }
        handleExit(ctrlCPressedOnce, setCtrlCPressedOnce, ctrlCTimerRef);
      } else if (keyMatchers[Command.EXIT](key)) {
        if (buffer.text.length > 0) {
          return;
        }
        handleExit(ctrlDPressedOnce, setCtrlDPressedOnce, ctrlDTimerRef);
      } else if (
        keyMatchers[Command.SHOW_MORE_LINES](key) &&
        !enteringConstrainHeightMode
      ) {
        setConstrainHeight(false);
      }
    },
    [
      constrainHeight,
      setConstrainHeight,
      setShowErrorDetails,
      showToolDescriptions,
      setShowToolDescriptions,
      config,
      ideContextState,
      handleExit,
      ctrlCPressedOnce,
      setCtrlCPressedOnce,
      ctrlCTimerRef,
      buffer.text.length,
      ctrlDPressedOnce,
      setCtrlDPressedOnce,
      ctrlDTimerRef,
      handleSlashCommand,
      isAuthenticating,
      cancelOngoingRequest,
      settings.merged.general?.debugKeystrokeLogging,
    ],
  );

  useKeypress(handleGlobalKeypress, {
    isActive: true,
  });

  useEffect(() => {
    if (config) {
      setGeminiMdFileCount(config.getGeminiMdFileCount());
    }
  }, [config, config.getGeminiMdFileCount]);

  const logger = useLogger(config.storage);

  // Initialize independent input history from logger
  useEffect(() => {
    inputHistoryStore.initializeFromLogger(logger);
  }, [logger, inputHistoryStore]);

  const isInputActive =
    (streamingState === StreamingState.Idle ||
      streamingState === StreamingState.Responding) &&
    !initError &&
    !isProcessing &&
    !isProQuotaDialogOpen;

  const handleClearScreen = useCallback(() => {
    clearItems();
    clearConsoleMessagesState();
    console.clear();
    refreshStatic();
  }, [clearItems, clearConsoleMessagesState, refreshStatic]);

  const mainControlsRef = useRef<DOMElement>(null);
  const pendingHistoryItemRef = useRef<DOMElement>(null);

  useEffect(() => {
    if (mainControlsRef.current) {
      const fullFooterMeasurement = measureElement(mainControlsRef.current);
      setFooterHeight(fullFooterMeasurement.height);
    }
  }, [terminalHeight, consoleMessages, showErrorDetails]);

  const staticExtraHeight = /* margins and padding */ 3;
  const availableTerminalHeight = useMemo(
    () => terminalHeight - footerHeight - staticExtraHeight,
    [terminalHeight, footerHeight],
  );

  useEffect(() => {
    // skip refreshing Static during first mount
    if (isInitialMount.current) {
      isInitialMount.current = false;
      return;
    }

    // debounce so it doesn't fire up too often during resize
    const handler = setTimeout(() => {
      setStaticNeedsRefresh(false);
      refreshStatic();
    }, 300);

    return () => {
      clearTimeout(handler);
    };
  }, [terminalWidth, terminalHeight, refreshStatic]);

  useEffect(() => {
    if (streamingState === StreamingState.Idle && staticNeedsRefresh) {
      setStaticNeedsRefresh(false);
      refreshStatic();
    }
  }, [streamingState, refreshStatic, staticNeedsRefresh]);

  const filteredConsoleMessages = useMemo(() => {
    if (config.getDebugMode()) {
      return consoleMessages;
    }
    return consoleMessages.filter((msg) => msg.type !== 'debug');
  }, [consoleMessages, config]);

  const branchName = useGitBranchName(config.getTargetDir());

  const contextFileNames = useMemo(() => {
    const fromSettings = settings.merged.context?.fileName;
    if (fromSettings) {
      return Array.isArray(fromSettings) ? fromSettings : [fromSettings];
    }
    return getAllGeminiMdFilenames();
  }, [settings.merged.context?.fileName]);

  const initialPrompt = useMemo(() => config.getQuestion(), [config]);
  const geminiClient = config.getGeminiClient();

  useEffect(() => {
    if (
      initialPrompt &&
      !initialPromptSubmitted.current &&
      !isAuthenticating &&
      !isAuthDialogOpen &&
      !isThemeDialogOpen &&
      !isEditorDialogOpen &&
      !showPrivacyNotice &&
      geminiClient?.isInitialized?.()
    ) {
      submitQuery(initialPrompt);
      initialPromptSubmitted.current = true;
    }
  }, [
    initialPrompt,
    submitQuery,
    isAuthenticating,
    isAuthDialogOpen,
    isThemeDialogOpen,
    isEditorDialogOpen,
    showPrivacyNotice,
    geminiClient,
  ]);

  if (quittingMessages) {
    return (
      <Box flexDirection="column" marginBottom={1}>
        {quittingMessages.map((item) => (
          <HistoryItemDisplay
            key={item.id}
            availableTerminalHeight={
              constrainHeight ? availableTerminalHeight : undefined
            }
            terminalWidth={terminalWidth}
            item={item}
            isPending={false}
            config={config}
          />
        ))}
      </Box>
    );
  }

  const mainAreaWidth = Math.floor(terminalWidth * 0.9);
  const debugConsoleMaxHeight = Math.floor(Math.max(terminalHeight * 0.2, 5));
  // Arbitrary threshold to ensure that items in the static area are large
  // enough but not too large to make the terminal hard to use.
  const staticAreaMaxItemHeight = Math.max(terminalHeight * 4, 100);
  const placeholder = vimModeEnabled
    ? "  Press 'i' for INSERT mode and 'Esc' for NORMAL mode."
    : '  Type your message or @path/to/file';

  return (
    <StreamingContext.Provider value={streamingState}>
      <Box flexDirection="column" width="90%">
        {/*
         * The Static component is an Ink intrinsic in which there can only be 1 per application.
         * Because of this restriction we're hacking it slightly by having a 'header' item here to
         * ensure that it's statically rendered.
         *
         * Background on the Static Item: Anything in the Static component is written a single time
         * to the console. Think of it like doing a console.log and then never using ANSI codes to
         * clear that content ever again. Effectively it has a moving frame that every time new static
         * content is set it'll flush content to the terminal and move the area which it's "clearing"
         * down a notch. Without Static the area which gets erased and redrawn continuously grows.
         */}
        <Static
          key={staticKey}
          items={[
            <Box flexDirection="column" key="header">
              {!(
                settings.merged.ui?.hideBanner || config.getScreenReader()
              ) && <Header version={version} nightly={nightly} />}
              {!(settings.merged.ui?.hideTips || config.getScreenReader()) && (
                <Tips config={config} />
              )}
            </Box>,
            ...history.map((h) => (
              <HistoryItemDisplay
                terminalWidth={mainAreaWidth}
                availableTerminalHeight={staticAreaMaxItemHeight}
                key={h.id}
                item={h}
                isPending={false}
                config={config}
                commands={slashCommands}
              />
            )),
          ]}
        >
          {(item) => item}
        </Static>
        <OverflowProvider>
          <Box ref={pendingHistoryItemRef} flexDirection="column">
            {pendingHistoryItems.map((item, i) => (
              <HistoryItemDisplay
                key={i}
                availableTerminalHeight={
                  constrainHeight ? availableTerminalHeight : undefined
                }
                terminalWidth={mainAreaWidth}
                // TODO(taehykim): It seems like references to ids aren't necessary in
                // HistoryItemDisplay. Refactor later. Use a fake id for now.
                item={{ ...item, id: 0 }}
                isPending={true}
                config={config}
                isFocused={!isEditorDialogOpen}
              />
            ))}
            <ShowMoreLines constrainHeight={constrainHeight} />
          </Box>
        </OverflowProvider>

        <Box flexDirection="column" ref={mainControlsRef}>
          {/* Move UpdateNotification to render update notification above input area */}
          {updateInfo && <UpdateNotification message={updateInfo.message} />}
          {startupWarnings.length > 0 && (
            <Box
              borderStyle="round"
              borderColor={Colors.AccentYellow}
              paddingX={1}
              marginY={1}
              flexDirection="column"
            >
              {startupWarnings.map((warning, index) => (
                <Text key={index} color={Colors.AccentYellow}>
                  {warning}
                </Text>
              ))}
            </Box>
          )}
          {showWorkspaceMigrationDialog ? (
            <WorkspaceMigrationDialog
              workspaceExtensions={workspaceExtensions}
              onOpen={onWorkspaceMigrationDialogOpen}
              onClose={onWorkspaceMigrationDialogClose}
            />
          ) : shouldShowIdePrompt && currentIDE ? (
            <IdeIntegrationNudge
              ide={currentIDE}
              onComplete={handleIdePromptComplete}
            />
          ) : isProQuotaDialogOpen ? (
            <ProQuotaDialog
              currentModel={config.getModel()}
              fallbackModel={DEFAULT_GEMINI_FLASH_MODEL}
              onChoice={(choice) => {
                setIsProQuotaDialogOpen(false);
                if (!proQuotaDialogResolver) return;

                const resolveValue = choice !== 'auth';
                proQuotaDialogResolver(resolveValue);
                setProQuotaDialogResolver(null);

                if (choice === 'auth') {
                  openAuthDialog();
                } else {
                  addItem(
                    {
                      type: MessageType.INFO,
                      text: 'Switched to fallback model. Tip: Press Ctrl+P to recall your previous prompt and submit it again if you wish.',
                    },
                    Date.now(),
                  );
                }
              }}
            />
          ) : isFolderTrustDialogOpen ? (
            <FolderTrustDialog
              onSelect={handleFolderTrustSelect}
              isRestarting={isRestarting}
            />
          ) : shellConfirmationRequest ? (
            <ShellConfirmationDialog request={shellConfirmationRequest} />
          ) : confirmationRequest ? (
            <Box flexDirection="column">
              {confirmationRequest.prompt}
              <Box paddingY={1}>
                <RadioButtonSelect
                  isFocused={!!confirmationRequest}
                  items={[
                    { label: 'Yes', value: true },
                    { label: 'No', value: false },
                  ]}
                  onSelect={(value: boolean) => {
                    confirmationRequest.onConfirm(value);
                  }}
                />
              </Box>
            </Box>
          ) : isThemeDialogOpen ? (
            <Box flexDirection="column">
              {themeError && (
                <Box marginBottom={1}>
                  <Text color={Colors.AccentRed}>{themeError}</Text>
                </Box>
              )}
              <ThemeDialog
                onSelect={handleThemeSelect}
                onHighlight={handleThemeHighlight}
                settings={settings}
                availableTerminalHeight={
                  constrainHeight
                    ? terminalHeight - staticExtraHeight
                    : undefined
                }
                terminalWidth={mainAreaWidth}
              />
            </Box>
          ) : isSettingsDialogOpen ? (
            <Box flexDirection="column">
              <SettingsDialog
                settings={settings}
                onSelect={() => closeSettingsDialog()}
                onRestartRequest={() => process.exit(0)}
              />
            </Box>
          ) : isAuthenticating ? (
            <>
              <AuthInProgress
                onTimeout={() => {
                  setAuthError('Authentication timed out. Please try again.');
                  cancelAuthentication();
                  openAuthDialog();
                }}
              />
              {showErrorDetails && (
                <OverflowProvider>
                  <Box flexDirection="column">
                    <DetailedMessagesDisplay
                      messages={filteredConsoleMessages}
                      maxHeight={
                        constrainHeight ? debugConsoleMaxHeight : undefined
                      }
                      width={inputWidth}
                    />
                    <ShowMoreLines constrainHeight={constrainHeight} />
                  </Box>
                </OverflowProvider>
              )}
            </>
          ) : isAuthDialogOpen ? (
            <Box flexDirection="column">
              <AuthDialog
                onSelect={handleAuthSelect}
                settings={settings}
                initialErrorMessage={authError}
              />
            </Box>
          ) : isEditorDialogOpen ? (
            <Box flexDirection="column">
              {editorError && (
                <Box marginBottom={1}>
                  <Text color={Colors.AccentRed}>{editorError}</Text>
                </Box>
              )}
              <EditorSettingsDialog
                onSelect={handleEditorSelect}
                settings={settings}
                onExit={exitEditorDialog}
              />
            </Box>
          ) : showPrivacyNotice ? (
            <PrivacyNotice
              onExit={() => setShowPrivacyNotice(false)}
              config={config}
            />
          ) : (
            <>
              <LoadingIndicator
                thought={
                  streamingState === StreamingState.WaitingForConfirmation ||
                  config.getAccessibility()?.disableLoadingPhrases ||
                  config.getScreenReader()
                    ? undefined
                    : thought
                }
                currentLoadingPhrase={
                  config.getAccessibility()?.disableLoadingPhrases ||
                  config.getScreenReader()
                    ? undefined
                    : currentLoadingPhrase
                }
                elapsedTime={elapsedTime}
              />

              {/* Display queued messages below loading indicator */}
              {messageQueue.length > 0 && (
                <Box flexDirection="column" marginTop={1}>
                  {messageQueue
                    .slice(0, MAX_DISPLAYED_QUEUED_MESSAGES)
                    .map((message, index) => {
                      // Ensure multi-line messages are collapsed for the preview.
                      // Replace all whitespace (including newlines) with a single space.
                      const preview = message.replace(/\s+/g, ' ');

                      return (
                        // Ensure the Box takes full width so truncation calculates correctly
                        <Box key={index} paddingLeft={2} width="100%">
                          {/* Use wrap="truncate" to ensure it fits the terminal width and doesn't wrap */}
                          <Text dimColor wrap="truncate">
                            {preview}
                          </Text>
                        </Box>
                      );
                    })}
                  {messageQueue.length > MAX_DISPLAYED_QUEUED_MESSAGES && (
                    <Box paddingLeft={2}>
                      <Text dimColor>
                        ... (+
                        {messageQueue.length - MAX_DISPLAYED_QUEUED_MESSAGES}
                        more)
                      </Text>
                    </Box>
                  )}
                </Box>
              )}

              <Box
                marginTop={1}
                justifyContent="space-between"
                width="100%"
                flexDirection={isNarrow ? 'column' : 'row'}
                alignItems={isNarrow ? 'flex-start' : 'center'}
              >
                <Box>
                  {process.env['GEMINI_SYSTEM_MD'] && (
                    <Text color={Colors.AccentRed}>|⌐■_■| </Text>
                  )}
                  {ctrlCPressedOnce ? (
                    <Text color={Colors.AccentYellow}>
                      Press Ctrl+C again to exit.
                    </Text>
                  ) : ctrlDPressedOnce ? (
                    <Text color={Colors.AccentYellow}>
                      Press Ctrl+D again to exit.
                    </Text>
                  ) : showEscapePrompt ? (
                    <Text color={Colors.Gray}>Press Esc again to clear.</Text>
                  ) : (
                    <ContextSummaryDisplay
                      ideContext={ideContextState}
                      geminiMdFileCount={geminiMdFileCount}
                      contextFileNames={contextFileNames}
                      mcpServers={config.getMcpServers()}
                      blockedMcpServers={config.getBlockedMcpServers()}
                      showToolDescriptions={showToolDescriptions}
                    />
                  )}
                </Box>
                <Box paddingTop={isNarrow ? 1 : 0}>
                  {showAutoAcceptIndicator !== ApprovalMode.DEFAULT &&
                    !shellModeActive && (
                      <AutoAcceptIndicator
                        approvalMode={showAutoAcceptIndicator}
                      />
                    )}
                  {shellModeActive && <ShellModeIndicator />}
                </Box>
              </Box>

              {showErrorDetails && (
                <OverflowProvider>
                  <Box flexDirection="column">
                    <DetailedMessagesDisplay
                      messages={filteredConsoleMessages}
                      maxHeight={
                        constrainHeight ? debugConsoleMaxHeight : undefined
                      }
                      width={inputWidth}
                    />
                    <ShowMoreLines constrainHeight={constrainHeight} />
                  </Box>
                </OverflowProvider>
              )}

              {isInputActive && (
                <InputPrompt
                  buffer={buffer}
                  inputWidth={inputWidth}
                  suggestionsWidth={suggestionsWidth}
                  onSubmit={handleFinalSubmit}
                  userMessages={inputHistoryStore.inputHistory}
                  onClearScreen={handleClearScreen}
                  config={config}
                  slashCommands={slashCommands}
                  commandContext={commandContext}
                  shellModeActive={shellModeActive}
                  setShellModeActive={setShellModeActive}
                  onEscapePromptChange={handleEscapePromptChange}
                  focus={isFocused}
                  vimHandleInput={vimHandleInput}
                  placeholder={placeholder}
                />
              )}
            </>
          )}

          {initError && streamingState !== StreamingState.Responding && (
            <Box
              borderStyle="round"
              borderColor={Colors.AccentRed}
              paddingX={1}
              marginBottom={1}
            >
              {history.find(
                (item) =>
                  item.type === 'error' && item.text?.includes(initError),
              )?.text ? (
                <Text color={Colors.AccentRed}>
                  {
                    history.find(
                      (item) =>
                        item.type === 'error' && item.text?.includes(initError),
                    )?.text
                  }
                </Text>
              ) : (
                <>
                  <Text color={Colors.AccentRed}>
                    Initialization Error: {initError}
                  </Text>
                  <Text color={Colors.AccentRed}>
                    {' '}
                    Please check API key and configuration.
                  </Text>
                </>
              )}
            </Box>
          )}
          {!settings.merged.ui?.hideFooter && (
            <Footer
              model={currentModel}
              targetDir={config.getTargetDir()}
              debugMode={config.getDebugMode()}
              branchName={branchName}
              debugMessage={debugMessage}
              corgiMode={corgiMode}
              errorCount={errorCount}
              showErrorDetails={showErrorDetails}
              showMemoryUsage={
                config.getDebugMode() ||
                settings.merged.ui?.showMemoryUsage ||
                false
              }
              promptTokenCount={sessionStats.lastPromptTokenCount}
              nightly={nightly}
              vimMode={vimModeEnabled ? vimMode : undefined}
              isTrustedFolder={isTrustedFolderState}
            />
          )}
        </Box>
      </Box>
    </StreamingContext.Provider>
  );
};<|MERGE_RESOLUTION|>--- conflicted
+++ resolved
@@ -669,16 +669,12 @@
 
   // Update the cancel handler with message queue support
   cancelHandlerRef.current = useCallback(() => {
-<<<<<<< HEAD
-    const lastUserMessage = inputHistoryStore.inputHistory.at(-1);
-=======
     if (isToolExecuting(pendingHistoryItems)) {
       buffer.setText(''); // Just clear the prompt
       return;
     }
 
-    const lastUserMessage = userMessages.at(-1);
->>>>>>> af6a792c
+    const lastUserMessage = inputHistoryStore.inputHistory.at(-1);
     let textToSet = lastUserMessage || '';
 
     // Append queued messages if any exist
@@ -693,16 +689,10 @@
     }
   }, [
     buffer,
-<<<<<<< HEAD
     inputHistoryStore.inputHistory,
     getQueuedMessagesText,
     clearQueue,
-=======
-    userMessages,
-    getQueuedMessagesText,
-    clearQueue,
     pendingHistoryItems,
->>>>>>> af6a792c
   ]);
 
   // Input handling - queue messages for processing
